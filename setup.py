#!/usr/bin/env python3
from distutils.version import LooseVersion
import os
from setuptools import find_packages
from setuptools import setup


requirements = {
    "install": [
        "setuptools>=38.5.1",
        "configargparse>=1.2.1",
        "typeguard>=2.7.0",
        "dataclasses",  # For Python<3.7
        "humanfriendly",
        "scipy>=1.4.1",
        "matplotlib==3.1.0",
        "pillow>=6.1.0",
        "editdistance==0.5.2",
        "gdown",
        # DNN related
        # 'torch==1.0.1',  # Installation from anaconda is recommended for PyTorch
        "chainer==6.0.0",
        # 'cupy==6.0.0',  # Do not install cupy as default
        "tensorboard>=1.14",  # For pytorch>=1.1.0
        "tensorboardX>=1.8",  # For pytorch<1.1.0
        # Signal processing related
        "librosa>=0.8.0",
        "resampy",
        "pysptk>=0.1.17",
        # Natural language processing related
        # FIXME(kamo): Sentencepiece 0.1.90 breaks backwardcompatibility?
        "sentencepiece<0.1.90,>=0.1.82",
        "nltk>=3.4.5",
        # File IO related
        "PyYAML>=5.1.2",
        "soundfile>=0.10.2",
        "h5py==2.9.0",
        "kaldiio>=2.15.0",
        # TTS related
        "inflect>=1.0.0",
        "unidecode>=1.0.22",
        "nnmnkwii",
        "espnet_tts_frontend",
        # ASR frontend related
        "museval>=0.2.1",
        "pystoi>=0.2.2",
        "nara_wpe>=0.0.5",
        "torch_complex",
        "pytorch_wpe",
<<<<<<< HEAD
        # VC related
        "fastdtw",
        "pyworld",
=======
        "torchaudio>=0.5.0",
        "mir-eval>=0.6",
>>>>>>> 352c2439
    ],
    "setup": ["numpy", "pytest-runner"],
    "test": [
        "pytest>=3.3.0",
        "pytest-pythonpath>=0.7.3",
        "pytest-cov>=2.7.1",
        "hacking>=1.1.0",
        "mock>=2.0.0",
        "pycodestyle",
        "jsondiff>=1.2.0",
        "flake8>=3.7.8",
        "flake8-docstrings>=1.3.1",
        "black",
    ],
    "doc": [
        "Sphinx==2.1.2",
        "sphinx-rtd-theme>=0.2.4",
        "sphinx-argparse>=0.2.5",
        "commonmark==0.8.1",
        "recommonmark>=0.4.0",
        "travis-sphinx>=2.0.1",
        "nbsphinx>=0.4.2",
        "sphinx-markdown-tables>=0.0.12",
    ],
}
try:
    import torch

    if LooseVersion(torch.__version__) >= LooseVersion("1.1.0"):
        requirements["install"].append("torch_optimizer")
    del torch
except ImportError:
    pass

install_requires = requirements["install"]
setup_requires = requirements["setup"]
tests_require = requirements["test"]
extras_require = {
    k: v for k, v in requirements.items() if k not in ["install", "setup"]
}

dirname = os.path.dirname(__file__)
setup(
    name="espnet",
    version="0.8.0",
    url="http://github.com/espnet/espnet",
    author="Shinji Watanabe",
    author_email="shinjiw@ieee.org",
    description="ESPnet: end-to-end speech processing toolkit",
    long_description=open(os.path.join(dirname, "README.md"), encoding="utf-8").read(),
    long_description_content_type="text/markdown",
    license="Apache Software License",
    packages=find_packages(include=["espnet*"]),
    # #448: "scripts" is inconvenient for developping because they are copied
    # scripts=get_all_scripts('espnet/bin'),
    install_requires=install_requires,
    setup_requires=setup_requires,
    tests_require=tests_require,
    extras_require=extras_require,
    python_requires=">=3.6.0",
    classifiers=[
        "Programming Language :: Python",
        "Programming Language :: Python :: 3",
        "Programming Language :: Python :: 3.6",
        "Programming Language :: Python :: 3.7",
        "Programming Language :: Python :: 3.8",
        "Development Status :: 5 - Production/Stable",
        "Intended Audience :: Science/Research",
        "Operating System :: POSIX :: Linux",
        "License :: OSI Approved :: Apache Software License",
        "Topic :: Software Development :: Libraries :: Python Modules",
    ],
)<|MERGE_RESOLUTION|>--- conflicted
+++ resolved
@@ -47,14 +47,11 @@
         "nara_wpe>=0.0.5",
         "torch_complex",
         "pytorch_wpe",
-<<<<<<< HEAD
+        "torchaudio>=0.5.0",
+        "mir-eval>=0.6",
         # VC related
         "fastdtw",
         "pyworld",
-=======
-        "torchaudio>=0.5.0",
-        "mir-eval>=0.6",
->>>>>>> 352c2439
     ],
     "setup": ["numpy", "pytest-runner"],
     "test": [
