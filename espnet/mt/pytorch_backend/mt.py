--- conflicted
+++ resolved
@@ -65,11 +65,7 @@
         # in ASR. However, blank labels are not used in NMT. To keep the vocabulary size,
         # we use index:0 for padding instead of adding one more class.
 
-<<<<<<< HEAD
     def __call__(self, batch, device=torch.device('cpu')):
-        """Transforms a batch and send it to a device
-=======
-    def __call__(self, batch, device):
         """Transform a batch and send it to a device.
 
         Args:
@@ -78,7 +74,6 @@
 
         Returns:
             tuple(torch.Tensor, torch.Tensor, torch.Tensor)
->>>>>>> af170eac
 
         """
         # batch should be located in list
@@ -240,12 +235,7 @@
 
     # Set up a trainer
     updater = CustomUpdater(
-<<<<<<< HEAD
         model, args.grad_clip, train_iter, optimizer, device, args.ngpu, args.accum_grad)
-=======
-        model, args.grad_clip, train_iter, optimizer,
-        converter, device, args.ngpu, False, args.accum_grad, use_apex=use_apex)
->>>>>>> af170eac
     trainer = training.Trainer(
         updater, (args.epochs, 'epoch'), out=args.outdir)
 
@@ -259,11 +249,7 @@
         torch_resume(args.resume, trainer)
 
     # Evaluate the model with the test dataset for each epoch
-<<<<<<< HEAD
-    trainer.extend(CustomEvaluator(model, valid_iter, reporter, device))
-=======
-    trainer.extend(CustomEvaluator(model, valid_iter, reporter, converter, device, args.ngpu))
->>>>>>> af170eac
+    trainer.extend(CustomEvaluator(model, valid_iter, reporter, device, args.ngpu))
 
     # Save attention weight each epoch
     if args.num_save_attention > 0:
