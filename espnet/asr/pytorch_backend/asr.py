--- conflicted
+++ resolved
@@ -1,9 +1,5 @@
-<<<<<<< HEAD
-#!/usr/bin/env python
+#!/usr/bin/env python3
 # encoding: utf-8
-=======
-#!/usr/bin/env python3
->>>>>>> 04018e33
 
 # Copyright 2017 Johns Hopkins University (Shinji Watanabe)
 #  Apache 2.0  (http://www.apache.org/licenses/LICENSE-2.0)
