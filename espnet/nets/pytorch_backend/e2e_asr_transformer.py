# Copyright 2019 Shigeki Karita
#  Apache 2.0  (http://www.apache.org/licenses/LICENSE-2.0)
from argparse import Namespace
from distutils.util import strtobool

import logging
import math

from itertools import groupby

import torch

from espnet.nets.asr_interface import ASRInterface
from espnet.nets.pytorch_backend.ctc import CTC
from espnet.nets.pytorch_backend.e2e_asr import CTC_LOSS_THRESHOLD
from espnet.nets.pytorch_backend.e2e_asr import Reporter
from espnet.nets.pytorch_backend.nets_utils import make_pad_mask
from espnet.nets.pytorch_backend.nets_utils import th_accuracy
from espnet.nets.pytorch_backend.transformer.attention import MultiHeadedAttention
from espnet.nets.pytorch_backend.transformer.decoder import Decoder
from espnet.nets.pytorch_backend.transformer.encoder import Encoder
from espnet.nets.pytorch_backend.transformer.initializer import initialize
from espnet.nets.pytorch_backend.transformer.label_smoothing_loss import LabelSmoothingLoss
from espnet.nets.pytorch_backend.transformer.plot import PlotAttentionReport


def subsequent_mask(size, device="cpu", dtype=torch.uint8):
    """Create mask for subsequent steps (1, size, size)

    :param int size: size of mask
    :param str device: "cpu" or "cuda" or torch.Tensor.device
    :param torch.dtype dtype: result dtype
    :rtype: torch.Tensor
    >>> subsequent_mask(3)
    [[1, 0, 0],
     [1, 1, 0],
     [1, 1, 1]]
    """
    ret = torch.ones(size, size, device=device, dtype=dtype)
    return torch.tril(ret, out=ret)


class E2E(ASRInterface, torch.nn.Module):

    @staticmethod
    def add_arguments(parser):
        group = parser.add_argument_group("transformer model setting")
        group.add_argument("--transformer-init", type=str, default="pytorch",
                           choices=["pytorch", "xavier_uniform", "xavier_normal",
                                    "kaiming_uniform", "kaiming_normal"],
                           help='how to initialize transformer parameters')
        group.add_argument("--transformer-input-layer", type=str, default="conv2d",
                           choices=["conv2d", "linear", "embed"],
                           help='transformer input layer type')
        group.add_argument('--transformer-attn-dropout-rate', default=None, type=float,
                           help='dropout in transformer attention. use --dropout-rate if None is set')
        group.add_argument('--transformer-lr', default=10.0, type=float,
                           help='Initial value of learning rate')
        group.add_argument('--transformer-warmup-steps', default=25000, type=int,
                           help='optimizer warmup steps')
        group.add_argument('--transformer-length-normalized-loss', default=True, type=strtobool,
                           help='normalize loss by length')
        return parser

    @property
    def attention_plot_class(self):
        return PlotAttentionReport

    def __init__(self, idim, odim, args, ignore_id=-1):
        torch.nn.Module.__init__(self)
        if args.transformer_attn_dropout_rate is None:
            args.transformer_attn_dropout_rate = args.dropout_rate
        self.encoder = Encoder(
            idim=idim,
            attention_dim=args.adim,
            attention_heads=args.aheads,
            linear_units=args.eunits,
            num_blocks=args.elayers,
            input_layer=args.transformer_input_layer,
            dropout_rate=args.dropout_rate,
            positional_dropout_rate=args.dropout_rate,
            attention_dropout_rate=args.transformer_attn_dropout_rate
        )
        self.decoder = Decoder(
            odim=odim,
            attention_dim=args.adim,
            attention_heads=args.aheads,
            linear_units=args.dunits,
            num_blocks=args.dlayers,
            dropout_rate=args.dropout_rate,
            positional_dropout_rate=args.dropout_rate,
            self_attention_dropout_rate=args.transformer_attn_dropout_rate,
            src_attention_dropout_rate=args.transformer_attn_dropout_rate
        )
        self.sos = odim - 1
        self.eos = odim - 1
        self.odim = odim
        self.ignore_id = ignore_id
        self.subsample = [1]
        self.reporter = Reporter()

        # self.lsm_weight = a
        self.criterion = LabelSmoothingLoss(self.odim, self.ignore_id, args.lsm_weight,
                                            args.transformer_length_normalized_loss)
<<<<<<< HEAD
        self.char_list = args.char_list
        self.space = args.sym_space
        self.blank = args.sym_blank
=======
>>>>>>> 743d45a8
        # self.verbose = args.verbose
        self.reset_parameters(args)
        self.adim = args.adim
        self.mtlalpha = args.mtlalpha
        if args.mtlalpha > 0.0:
            self.ctc = CTC(odim, args.adim, args.dropout_rate, ctc_type=args.ctc_type, reduce=True)
        else:
            self.ctc = None

<<<<<<< HEAD
        if 'report_cer' in vars(args) and (args.report_cer or args.report_wer):
            self.report_cer = args.report_cer
            self.report_wer = args.report_wer
        else:
            self.report_cer = False
            self.report_wer = False
=======
        if args.report_cer or args.report_wer or args.mtlalpha > 0.0:
            from espnet.nets.e2e_asr_common import ErrorCalculator
            self.error_calculator = ErrorCalculator(args.char_list,
                                                    args.sym_space, args.sym_blank,
                                                    args.report_cer, args.report_wer)
        else:
            self.error_calculator = None
>>>>>>> 743d45a8
        self.rnnlm = None

    def reset_parameters(self, args):
        # initialize parameters
        initialize(self, args.transformer_init)

    def add_sos_eos(self, ys_pad):
        from espnet.nets.pytorch_backend.nets_utils import pad_list
        eos = ys_pad.new([self.eos])
        sos = ys_pad.new([self.sos])
        ys = [y[y != self.ignore_id] for y in ys_pad]  # parse padded ys
        ys_in = [torch.cat([sos, y], dim=0) for y in ys]
        ys_out = [torch.cat([y, eos], dim=0) for y in ys]
        return pad_list(ys_in, self.eos), pad_list(ys_out, self.ignore_id)

    def target_mask(self, ys_in_pad):
        ys_mask = ys_in_pad != self.ignore_id
        m = subsequent_mask(ys_mask.size(-1), device=ys_mask.device).unsqueeze(0)
        return ys_mask.unsqueeze(-2) & m

    def forward(self, xs_pad, ilens, ys_pad):
        '''E2E forward

        :param torch.Tensor xs_pad: batch of padded source sequences (B, Tmax, idim)
        :param torch.Tensor ilens: batch of lengths of source sequences (B)
        :param torch.Tensor ys_pad: batch of padded target sequences (B, Lmax)
        :return: ctc loass value
        :rtype: torch.Tensor
        :return: attention loss value
        :rtype: torch.Tensor
        :return: accuracy in attention decoder
        :rtype: float
        '''
        # 1. forward encoder
        xs_pad = xs_pad[:, :max(ilens)]  # for data parallel
        src_mask = (~make_pad_mask(ilens.tolist())).to(xs_pad.device).unsqueeze(-2)
        hs_pad, hs_mask = self.encoder(xs_pad, src_mask)
        self.hs_pad = hs_pad

        # 2. forward decoder
        ys_in_pad, ys_out_pad = self.add_sos_eos(ys_pad)
        ys_mask = self.target_mask(ys_in_pad)
        pred_pad, pred_mask = self.decoder(ys_in_pad, ys_mask, hs_pad, hs_mask)
        self.pred_pad = pred_pad

        # 3. compute attenttion loss
        loss_att = self.criterion(pred_pad, ys_out_pad)
        self.acc = th_accuracy(pred_pad.view(-1, self.odim), ys_out_pad,
                               ignore_label=self.ignore_id)

        # TODO(karita) show predicted text
        # TODO(karita) calculate these stats
<<<<<<< HEAD
        # 4. compute ctc loss
=======
>>>>>>> 743d45a8
        if self.mtlalpha == 0.0:
            loss_ctc = None
            cer_ctc = None
        else:
            import editdistance

            batch_size = xs_pad.size(0)
            hs_len = hs_mask.view(batch_size, -1).sum(1)
            loss_ctc = self.ctc(hs_pad.view(batch_size, -1, self.adim), hs_len, ys_pad)

<<<<<<< HEAD
            cers, char_ref_lens = [], []

            y_hats = self.ctc.argmax(hs_pad.view(batch_size, -1, self.adim)).data
            for i, y in enumerate(y_hats):
                y_hat = [x[0] for x in groupby(y)]
                y_true = ys_pad[i]

                seq_hat = [self.char_list[int(idx)] for idx in y_hat if int(idx) != -1]
                seq_true = [self.char_list[int(idx)] for idx in y_true if int(idx) != -1]
                seq_hat_text = "".join(seq_hat).replace(self.space, ' ')
                seq_hat_text = seq_hat_text.replace(self.blank, '')
                seq_true_text = "".join(seq_true).replace(self.space, ' ')

                hyp_chars = seq_hat_text.replace(' ', '')
                ref_chars = seq_true_text.replace(' ', '')
                if len(ref_chars) > 0:
                    cers.append(editdistance.eval(hyp_chars, ref_chars))
                    char_ref_lens.append(len(ref_chars))

            cer_ctc = float(sum(cers)) / sum(char_ref_lens) if cers else None

        # 5. compute cer/wer
        if self.training or not (self.report_cer or self.report_wer):
            cer, wer = 0.0, 0.0
        else:
            from espnet.nets.e2e_asr_common import calculate_cer_wer

            y_hats = pred_pad.argmax(dim=-1).cpu()
            word_eds, word_ref_lens, char_eds, char_ref_lens = calculate_cer_wer(
                y_hats, ys_pad.cpu(), self.char_list, self.space, self.blank)

            wer = 0.0 if not self.report_wer else float(sum(word_eds)) / sum(word_ref_lens)
            cer = 0.0 if not self.report_cer else float(sum(char_eds)) / sum(char_ref_lens)
=======
            ys_hat = self.ctc.argmax(hs_pad.view(batch_size, -1, self.adim)).data
            cer_ctc = self.error_calculator(ys_hat.cpu(), ys_pad.cpu(), is_ctc=True)

        # 5. compute cer/wer
        if self.training or self.error_calculator is None:
            cer, wer = None, None
        else:
            ys_hat = pred_pad.argmax(dim=-1)
            cer, wer = self.error_calculator(ys_hat.cpu(), ys_pad.cpu())
>>>>>>> 743d45a8

        # copyied from e2e_asr
        alpha = self.mtlalpha
        if alpha == 0:
            self.loss = loss_att
            loss_att_data = float(loss_att)
            loss_ctc_data = None
        elif alpha == 1:
            self.loss = loss_ctc
            loss_att_data = None
            loss_ctc_data = float(loss_ctc)
        else:
            self.loss = alpha * loss_ctc + (1 - alpha) * loss_att
            loss_att_data = float(loss_att)
            loss_ctc_data = float(loss_ctc)

        loss_data = float(self.loss)
        if loss_data < CTC_LOSS_THRESHOLD and not math.isnan(loss_data):
            self.reporter.report(loss_ctc_data, loss_att_data, self.acc, cer_ctc, cer, wer, loss_data)
        else:
            logging.warning('loss (=%f) is not correct', loss_data)
        return self.loss

    def recognize(self, feat, recog_args, char_list=None, rnnlm=None, use_jit=False):
        '''recognize feat

        :param ndnarray x: input acouctic feature (B, T, D) or (T, D)
        :param namespace recog_args: argment namespace contraining options
        :param list char_list: list of characters
        :param torch.nn.Module rnnlm: language model module
        :return: N-best decoding results
        :rtype: list

        TODO(karita): do not recompute previous attention for faster decoding
        '''
        self.eval()
        feat = torch.as_tensor(feat).unsqueeze(0)
        enc_output, _ = self.encoder(feat, None)
        if recog_args.ctc_weight > 0.0:
            lpz = self.ctc.log_softmax(enc_output)
            lpz = lpz.squeeze(0)
        else:
            lpz = None

        h = enc_output.squeeze(0)

        logging.info('input lengths: ' + str(h.size(0)))
        # search parms
        beam = recog_args.beam_size
        penalty = recog_args.penalty
        ctc_weight = recog_args.ctc_weight

        # preprare sos
        y = self.sos
        vy = h.new_zeros(1).long()

        if recog_args.maxlenratio == 0:
            maxlen = h.shape[0]
        else:
            # maxlen >= 1
            maxlen = max(1, int(recog_args.maxlenratio * h.size(0)))
        minlen = int(recog_args.minlenratio * h.size(0))
        logging.info('max output length: ' + str(maxlen))
        logging.info('min output length: ' + str(minlen))

        # initialize hypothesis
        if rnnlm:
            hyp = {'score': 0.0, 'yseq': [y], 'rnnlm_prev': None}
        else:
            hyp = {'score': 0.0, 'yseq': [y]}
        if lpz is not None:
            import numpy

            from espnet.nets.ctc_prefix_score import CTCPrefixScore

            ctc_prefix_score = CTCPrefixScore(lpz.detach().numpy(), 0, self.eos, numpy)
            hyp['ctc_state_prev'] = ctc_prefix_score.initial_state()
            hyp['ctc_score_prev'] = 0.0
            if ctc_weight != 1.0:
                # pre-pruning based on attention scores
                from espnet.nets.pytorch_backend.rnn.decoders import CTC_SCORING_RATIO
                ctc_beam = min(lpz.shape[-1], int(beam * CTC_SCORING_RATIO))
            else:
                ctc_beam = lpz.shape[-1]
        hyps = [hyp]
        ended_hyps = []

        import six
        traced_decoder = None
        for i in six.moves.range(maxlen):
            logging.debug('position ' + str(i))

            hyps_best_kept = []
            for hyp in hyps:
                vy.unsqueeze(1)
                vy[0] = hyp['yseq'][i]

                # get nbest local scores and their ids
                ys_mask = subsequent_mask(i + 1).unsqueeze(0)
                ys = torch.tensor(hyp['yseq']).unsqueeze(0)
                # FIXME: jit does not match non-jit result
                if use_jit:
                    if traced_decoder is None:
                        traced_decoder = torch.jit.trace(self.decoder.recognize, (ys, ys_mask, enc_output))
                    local_att_scores = traced_decoder(ys, ys_mask, enc_output)
                else:
                    local_att_scores = self.decoder.recognize(ys, ys_mask, enc_output)

                if rnnlm:
                    rnnlm_state, local_lm_scores = rnnlm.predict(hyp['rnnlm_prev'], vy)
                    local_scores = local_att_scores + recog_args.lm_weight * local_lm_scores
                else:
                    local_scores = local_att_scores

                if lpz is not None:
                    local_best_scores, local_best_ids = torch.topk(
                        local_att_scores, ctc_beam, dim=1)
                    ctc_scores, ctc_states = ctc_prefix_score(
                        hyp['yseq'], local_best_ids[0], hyp['ctc_state_prev'])
                    local_scores = \
                        (1.0 - ctc_weight) * local_att_scores[:, local_best_ids[0]] \
                        + ctc_weight * torch.from_numpy(ctc_scores - hyp['ctc_score_prev'])
                    if rnnlm:
                        local_scores += recog_args.lm_weight * local_lm_scores[:, local_best_ids[0]]
                    local_best_scores, joint_best_ids = torch.topk(local_scores, beam, dim=1)
                    local_best_ids = local_best_ids[:, joint_best_ids[0]]
                else:
                    local_best_scores, local_best_ids = torch.topk(local_scores, beam, dim=1)

                for j in six.moves.range(beam):
                    new_hyp = {}
                    new_hyp['score'] = hyp['score'] + float(local_best_scores[0, j])
                    new_hyp['yseq'] = [0] * (1 + len(hyp['yseq']))
                    new_hyp['yseq'][:len(hyp['yseq'])] = hyp['yseq']
                    new_hyp['yseq'][len(hyp['yseq'])] = int(local_best_ids[0, j])
                    if rnnlm:
                        new_hyp['rnnlm_prev'] = rnnlm_state
                    if lpz is not None:
                        new_hyp['ctc_state_prev'] = ctc_states[joint_best_ids[0, j]]
                        new_hyp['ctc_score_prev'] = ctc_scores[joint_best_ids[0, j]]
                    # will be (2 x beam) hyps at most
                    hyps_best_kept.append(new_hyp)

                hyps_best_kept = sorted(
                    hyps_best_kept, key=lambda x: x['score'], reverse=True)[:beam]

            # sort and get nbest
            hyps = hyps_best_kept
            logging.debug('number of pruned hypothes: ' + str(len(hyps)))
            if char_list is not None:
                logging.debug(
                    'best hypo: ' + ''.join([char_list[int(x)] for x in hyps[0]['yseq'][1:]]))

            # add eos in the final loop to avoid that there are no ended hyps
            if i == maxlen - 1:
                logging.info('adding <eos> in the last postion in the loop')
                for hyp in hyps:
                    hyp['yseq'].append(self.eos)

            # add ended hypothes to a final list, and removed them from current hypothes
            # (this will be a probmlem, number of hyps < beam)
            remained_hyps = []
            for hyp in hyps:
                if hyp['yseq'][-1] == self.eos:
                    # only store the sequence that has more than minlen outputs
                    # also add penalty
                    if len(hyp['yseq']) > minlen:
                        hyp['score'] += (i + 1) * penalty
                        if rnnlm:  # Word LM needs to add final <eos> score
                            hyp['score'] += recog_args.lm_weight * rnnlm.final(
                                hyp['rnnlm_prev'])
                        ended_hyps.append(hyp)
                else:
                    remained_hyps.append(hyp)

            # end detection
            from espnet.nets.e2e_asr_common import end_detect
            if end_detect(ended_hyps, i) and recog_args.maxlenratio == 0.0:
                logging.info('end detected at %d', i)
                break

            hyps = remained_hyps
            if len(hyps) > 0:
                logging.debug('remeined hypothes: ' + str(len(hyps)))
            else:
                logging.info('no hypothesis. Finish decoding.')
                break

            if char_list is not None:
                for hyp in hyps:
                    logging.debug(
                        'hypo: ' + ''.join([char_list[int(x)] for x in hyp['yseq'][1:]]))

            logging.debug('number of ended hypothes: ' + str(len(ended_hyps)))

        nbest_hyps = sorted(
            ended_hyps, key=lambda x: x['score'], reverse=True)[:min(len(ended_hyps), recog_args.nbest)]

        # check number of hypotheis
        if len(nbest_hyps) == 0:
            logging.warning('there is no N-best results, perform recognition again with smaller minlenratio.')
            # should copy becasuse Namespace will be overwritten globally
            recog_args = Namespace(**vars(recog_args))
            recog_args.minlenratio = max(0.0, recog_args.minlenratio - 0.1)
            return self.recognize(feat, recog_args, char_list, rnnlm)

        logging.info('total log probability: ' + str(nbest_hyps[0]['score']))
        logging.info('normalized log probability: ' + str(nbest_hyps[0]['score'] / len(nbest_hyps[0]['yseq'])))
        return nbest_hyps

    def calculate_all_attentions(self, xs_pad, ilens, ys_pad):
        '''E2E attention calculation

        :param torch.Tensor xs_pad: batch of padded input sequences (B, Tmax, idim)
        :param torch.Tensor ilens: batch of lengths of input sequences (B)
        :param torch.Tensor ys_pad: batch of padded character id sequence tensor (B, Lmax)
        :return: attention weights with the following shape,
            1) multi-head case => attention weights (B, H, Lmax, Tmax),
            2) other case => attention weights (B, Lmax, Tmax).
        :rtype: float ndarray
        '''
        with torch.no_grad():
            self.forward(xs_pad, ilens, ys_pad)
        ret = dict()
        for name, m in self.named_modules():
            if isinstance(m, MultiHeadedAttention):
                ret[name] = m.attn.cpu().numpy()
        return ret<|MERGE_RESOLUTION|>--- conflicted
+++ resolved
@@ -102,12 +102,6 @@
         # self.lsm_weight = a
         self.criterion = LabelSmoothingLoss(self.odim, self.ignore_id, args.lsm_weight,
                                             args.transformer_length_normalized_loss)
-<<<<<<< HEAD
-        self.char_list = args.char_list
-        self.space = args.sym_space
-        self.blank = args.sym_blank
-=======
->>>>>>> 743d45a8
         # self.verbose = args.verbose
         self.reset_parameters(args)
         self.adim = args.adim
@@ -117,14 +111,6 @@
         else:
             self.ctc = None
 
-<<<<<<< HEAD
-        if 'report_cer' in vars(args) and (args.report_cer or args.report_wer):
-            self.report_cer = args.report_cer
-            self.report_wer = args.report_wer
-        else:
-            self.report_cer = False
-            self.report_wer = False
-=======
         if args.report_cer or args.report_wer or args.mtlalpha > 0.0:
             from espnet.nets.e2e_asr_common import ErrorCalculator
             self.error_calculator = ErrorCalculator(args.char_list,
@@ -132,7 +118,6 @@
                                                     args.report_cer, args.report_wer)
         else:
             self.error_calculator = None
->>>>>>> 743d45a8
         self.rnnlm = None
 
     def reset_parameters(self, args):
@@ -185,10 +170,6 @@
 
         # TODO(karita) show predicted text
         # TODO(karita) calculate these stats
-<<<<<<< HEAD
-        # 4. compute ctc loss
-=======
->>>>>>> 743d45a8
         if self.mtlalpha == 0.0:
             loss_ctc = None
             cer_ctc = None
@@ -199,41 +180,6 @@
             hs_len = hs_mask.view(batch_size, -1).sum(1)
             loss_ctc = self.ctc(hs_pad.view(batch_size, -1, self.adim), hs_len, ys_pad)
 
-<<<<<<< HEAD
-            cers, char_ref_lens = [], []
-
-            y_hats = self.ctc.argmax(hs_pad.view(batch_size, -1, self.adim)).data
-            for i, y in enumerate(y_hats):
-                y_hat = [x[0] for x in groupby(y)]
-                y_true = ys_pad[i]
-
-                seq_hat = [self.char_list[int(idx)] for idx in y_hat if int(idx) != -1]
-                seq_true = [self.char_list[int(idx)] for idx in y_true if int(idx) != -1]
-                seq_hat_text = "".join(seq_hat).replace(self.space, ' ')
-                seq_hat_text = seq_hat_text.replace(self.blank, '')
-                seq_true_text = "".join(seq_true).replace(self.space, ' ')
-
-                hyp_chars = seq_hat_text.replace(' ', '')
-                ref_chars = seq_true_text.replace(' ', '')
-                if len(ref_chars) > 0:
-                    cers.append(editdistance.eval(hyp_chars, ref_chars))
-                    char_ref_lens.append(len(ref_chars))
-
-            cer_ctc = float(sum(cers)) / sum(char_ref_lens) if cers else None
-
-        # 5. compute cer/wer
-        if self.training or not (self.report_cer or self.report_wer):
-            cer, wer = 0.0, 0.0
-        else:
-            from espnet.nets.e2e_asr_common import calculate_cer_wer
-
-            y_hats = pred_pad.argmax(dim=-1).cpu()
-            word_eds, word_ref_lens, char_eds, char_ref_lens = calculate_cer_wer(
-                y_hats, ys_pad.cpu(), self.char_list, self.space, self.blank)
-
-            wer = 0.0 if not self.report_wer else float(sum(word_eds)) / sum(word_ref_lens)
-            cer = 0.0 if not self.report_cer else float(sum(char_eds)) / sum(char_ref_lens)
-=======
             ys_hat = self.ctc.argmax(hs_pad.view(batch_size, -1, self.adim)).data
             cer_ctc = self.error_calculator(ys_hat.cpu(), ys_pad.cpu(), is_ctc=True)
 
@@ -243,7 +189,6 @@
         else:
             ys_hat = pred_pad.argmax(dim=-1)
             cer, wer = self.error_calculator(ys_hat.cpu(), ys_pad.cpu())
->>>>>>> 743d45a8
 
         # copyied from e2e_asr
         alpha = self.mtlalpha
